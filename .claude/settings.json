{
  "toolUse": {
    "postToolUseHooks": [
<<<<<<< HEAD
      {
        "script": ".claude/hooks/validate-file.js",
        "enabled": true,
        "timeout": 30000
=======
      {
        "script": ".claude/hooks/validate-file.js",
        "enabled": true,
        "timeout": 30000
      }
    ]
  },
  "validation": {
    "autoFix": true,
    "failOnError": false,
    "parallelExecution": true
  },
  "hooks": {
    "PreToolUse": [
      {
        "matcher": "Write|Edit",
        "hooks": [
          {
            "type": "command",
            "command": "bash \"$CLAUDE_PROJECT_DIR\"/.agent-os/hooks/tdd-validator.sh \"$CLAUDE_HOOK_TOOL_PARAMETERS_file_path\""
          }
        ]
>>>>>>> 720fafaa
      }
    ]
  },
  "validation": {
    "autoFix": true,
    "failOnError": false,
    "parallelExecution": true
  }
}<|MERGE_RESOLUTION|>--- conflicted
+++ resolved
@@ -1,23 +1,12 @@
 {
   "toolUse": {
     "postToolUseHooks": [
-<<<<<<< HEAD
-      {
-        "script": ".claude/hooks/validate-file.js",
-        "enabled": true,
-        "timeout": 30000
-=======
       {
         "script": ".claude/hooks/validate-file.js",
         "enabled": true,
         "timeout": 30000
       }
     ]
-  },
-  "validation": {
-    "autoFix": true,
-    "failOnError": false,
-    "parallelExecution": true
   },
   "hooks": {
     "PreToolUse": [
@@ -29,7 +18,6 @@
             "command": "bash \"$CLAUDE_PROJECT_DIR\"/.agent-os/hooks/tdd-validator.sh \"$CLAUDE_HOOK_TOOL_PARAMETERS_file_path\""
           }
         ]
->>>>>>> 720fafaa
       }
     ]
   },
